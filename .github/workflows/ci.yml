name: TFX Addons package CI

on:
  push:
    paths-ignore:
      - 'proposals/**'
      - 'examples/**'
    branches:
      - main
      - r*
  pull_request:
    paths-ignore:
      - 'proposals/**'
      - 'examples/**'
    branches:
      - main
      - r*

jobs:
  pre-commit-checks:
    runs-on: ubuntu-latest
    timeout-minutes: 60
    steps:
    - uses: actions/checkout@v2
    - name: Set up Python 3.7
      uses: actions/setup-python@v2
      with:
        python-version: 3.7
    - uses: pre-commit/action@v2.0.3
      name: Run pre-commit checks (pylint/yapf/isort)
      env:
        SKIP: insert-license
      with:
        extra_args: --hook-stage push --all-files
  pytest-ci:
    runs-on: ubuntu-latest
    timeout-minutes: 60
    strategy:
      # Test for several versions of TFX in parallel
      matrix:
<<<<<<< HEAD
        tfx-version: [==0.30.2, ==1.0.0, ""]
=======
        tfx-version: [==1.0.0]
>>>>>>> f2cb2c86
    steps:
    - uses: actions/checkout@v2
    - name: Set up Python 3.7
      uses: actions/setup-python@v2
      with:
        python-version: 3.7
    - name: Cache pip
      uses: actions/cache@v2
      with:
        # This path is specific to Ubuntu
        path: ~/.cache/pip
        # Look to see if there is a cache hit for the corresponding setup.py + TFX version 
        key: ${{ runner.os }}-pip-${{ hashFiles('setup.py') }}-${{ matrix.tfx-version }}
        restore-keys: |
          ${{ runner.os }}-pip--${{ hashFiles('setup.py') }}
          ${{ runner.os }}-pip-
    - name: Install dependencies
      run: |
        python -m pip install --upgrade pip wheel
        pip install -e ".[all, test]" tfx${{ matrix.tfx-version }}
    - name: Run tests
      run: pytest
  <|MERGE_RESOLUTION|>--- conflicted
+++ resolved
@@ -38,11 +38,7 @@
     strategy:
       # Test for several versions of TFX in parallel
       matrix:
-<<<<<<< HEAD
-        tfx-version: [==0.30.2, ==1.0.0, ""]
-=======
         tfx-version: [==1.0.0]
->>>>>>> f2cb2c86
     steps:
     - uses: actions/checkout@v2
     - name: Set up Python 3.7
