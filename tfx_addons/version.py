--- conflicted
+++ resolved
@@ -81,10 +81,7 @@
     "model_card_generator":
     [f"tfx{_TFXVERSION_CONSTRAINT}", "model-card-toolkit>=2.0.0,<3.0.0"],
     "predictions_to_bigquery": [f"tfx{_TFXVERSION_CONSTRAINT}"],
-<<<<<<< HEAD
-=======
     "copy_example_gen": [
         f"tfx{_TFXVERSION_CONSTRAINT}",
     ],
->>>>>>> 8a276a77
 }