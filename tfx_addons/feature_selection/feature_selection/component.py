--- conflicted
+++ resolved
@@ -53,13 +53,8 @@
 # returns data in list and nested list formats compatible with sklearn
 def data_preprocessing(np_dataset, target_feature):
 
-<<<<<<< HEAD
   # getting the required data without any metadata
   np_dataset = [{k: v[0] for k, v in example.items()} for example in np_dataset]
-=======
-  # changing 
-  np_dataset = [{k: v[0] if v else None for k, v in example.items()} for example in np_dataset]
->>>>>>> 4f631d8f
 
   # extracting `y`
   target = [i.pop(target_feature) for i in np_dataset]
@@ -114,15 +109,11 @@
 
   # Select features based on scores
   selector = SelectorFunc(**SELECTOR_PARAMS)
-<<<<<<< HEAD
   selector.fit_transform(INPUT_DATA, TARGET_DATA)
 
   # adding basic info to the updated example artifact as output
   updated_data.split_names = orig_examples.split_names
   updated_data.span = orig_examples.span
-=======
-  selected_data = selector.fit_transform(INPUT_DATA, TARGET_DATA).tolist()
->>>>>>> 4f631d8f
 
   # generate a list of selected features by matching FEATURE_KEYS to selected indices
   selected_features = [val for (idx, val) in enumerate(FEATURE_KEYS) if idx in selector.get_support(indices=True)]
